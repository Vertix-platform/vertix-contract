--- conflicted
+++ resolved
@@ -153,40 +153,12 @@
     mapping(uint256 => NFTListing) private _nftListings;
     mapping(uint256 => NonNFTListing) private _nonNFTListings;
 
-<<<<<<< HEAD
     mapping(uint256 tokenId => bool listedForAuction) private _listedForAuction;
     mapping(uint256 tokenId => uint256 auctionId) private _auctionIdForToken;
     mapping(uint256 auctionId => uint256 tokenId) private _tokenIdForAuction;
     mapping(uint256 auctionId => AuctionDetails) private _auctionListings;
 
     mapping(uint256 auctionId => Bid[]) private _bidsPlaced;
-=======
-    // Events
-    event NFTListed(
-        uint256 indexed listingId, address indexed seller, address nftContract, uint256 tokenId, uint256 price
-    );
-    event NonNFTListed(
-        uint256 indexed listingId,
-        address indexed seller,
-        VertixUtils.AssetType assetType,
-        string assetId,
-        uint256 price
-    );
-    event NFTBought(
-        uint256 indexed listingId,
-        address indexed buyer,
-        uint256 price,
-        uint256 royaltyAmount,
-        address royaltyRecipient,
-        uint256 platformFee,
-        address feeRecipient
-    );
-    event NonNFTBought(
-        uint256 indexed listingId, address indexed buyer, uint256 price, uint256 platformFee, address feeRecipient
-    );
-    event NFTListingCancelled(uint256 indexed listingId, address indexed seller);
-    event NonNFTListingCancelled(uint256 indexed listingId, address indexed seller);
->>>>>>> e999d82f
 
     /*//////////////////////////////////////////////////////////////
                                MODIFIERS
@@ -201,7 +173,6 @@
         _;
     }
 
-    // Initialization
     function initialize(address _nftContract, address _governanceContract, address _escrowContract)
         public
         initializer
@@ -576,18 +547,11 @@
         uint256 count = 0;
         uint256 listingCounter = _listingIdCounter;
 
-<<<<<<< HEAD
         uint256 tokenLength = tokenIds.length;
         for (uint256 i = 0; i < tokenLength; i++) {
             bytes32 listingHash = keccak256(abi.encodePacked(address(nftContract), tokenIds[i]));
             if (_listingHashes[listingHash]) {
                 for (uint256 j = 1; j < listingCounter; j++) {
-=======
-        for (uint256 i = 0; i < tokenIds.length; i++) {
-            bytes32 listingHash = keccak256(abi.encodePacked(address(nftContract), tokenIds[i]));
-            if (_listingHashes[listingHash]) {
-                for (uint256 j = 1; j < _listingIdCounter; j++) {
->>>>>>> e999d82f
                     if (_nftListings[j].tokenId == tokenIds[i] && _nftListings[j].active) {
                         listingIds[count] = j;
                         count++;
